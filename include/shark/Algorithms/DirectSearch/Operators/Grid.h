//===========================================================================
/*!
<<<<<<< HEAD
 *
 *
 * \brief       Various functions for generating n-dimensional grids.
 *
=======
 *
>>>>>>> 68dd5fa4
 *
 * \brief   Various functions for generating n-dimensional grids
 *          (simplex-lattices).
 *
 *
 * \author   Bjørn Bugge Grathwohl
 * \date     February 2017
 *
 * \par Copyright 1995-2017 Shark Development Team
 *
 * <BR><HR>
 * This file is part of Shark.
 * <http://shark-ml.org/>
 *
 * Shark is free software: you can redistribute it and/or modify
 * it under the terms of the GNU Lesser General Public License as published
 * by the Free Software Foundation, either version 3 of the License, or
 * (at your option) any later version.
 *
 * Shark is distributed in the hope that it will be useful,
 * but WITHOUT ANY WARRANTY; without even the implied warranty of
 * MERCHANTABILITY or FITNESS FOR A PARTICULAR PURPOSE. See the
 * GNU Lesser General Public License for more details.
 *
 * You should have received a copy of the GNU Lesser General Public License
 * along with Shark.  If not, see <http://www.gnu.org/licenses/>.
 *
 */
//===========================================================================

#ifndef SHARK_ALGORITHMS_DIRECT_SEARCH_OPERATORS_GRID
#define SHARK_ALGORITHMS_DIRECT_SEARCH_OPERATORS_GRID

#include <boost/math/special_functions/binomial.hpp>

#include <shark/LinAlg/Base.h>
#include <shark/LinAlg/Metrics.h>
#include <shark/Rng/DiscreteUniform.h>

namespace shark {

namespace detail {

/*
 * An n-dimensional point sums to 's' if the sum of the parts equal 's',
 * e.g. the point (x_0,x_1,x_2) sums to x_0+x_1+x+2 etc.  The number of
 * n-dimensional points that sum to 's' is given by the formula "N over K" where
 * N is n - 2 + s + 1 and K is s.
 */
std::size_t sumlength(std::size_t const n, std::size_t const sum)
{
	return static_cast<std::size_t>(
		boost::math::binomial_coefficient<double>(n - 1 + sum, sum));
}

void pointLattice_helper(UIntMatrix & pointMatrix,
						 std::size_t const rowidx,
						 std::size_t const colidx,
						 std::size_t const sum_rest)
{
	const std::size_t n = pointMatrix.size2() - colidx;
	if(n == 1)
	{
		pointMatrix(rowidx, colidx) = sum_rest;
	}
	else
	{
		std::size_t total_rows = 0;
		for(std::size_t i = 0; i <= sum_rest; ++i)
		{
			const std::size_t submatrix_height = sumlength(n - 1,
<<<<<<< HEAD
			                                               sum_rest - i);
=======
														   sum_rest - i);
>>>>>>> 68dd5fa4
			// Each first entry in submatrix contains i, and remaining columns
			// in each row all sum to sum_rest - i.
			for(std::size_t j = 0; j < submatrix_height; ++j)
			{
				pointMatrix(total_rows + rowidx + j, colidx) = i;
			}
			pointLattice_helper(pointMatrix, total_rows + rowidx,
<<<<<<< HEAD
			                    colidx + 1, sum_rest - i);
=======
								colidx + 1, sum_rest - i);
>>>>>>> 68dd5fa4
			total_rows += submatrix_height;
		}
	}
}

// A corner is a point where exactly one dimension is non-zero.
template <typename Iterator>
bool isCorner(Iterator begin, Iterator end)
{
	std::size_t nonzero = 0;
	for(auto iter = begin; iter != end; ++iter)
	{
		if(nonzero > 1)
		{
			return false;
		}
		if(*iter > 0)
		{
			++nonzero;
		}
	}
	return nonzero == 1;
}

} // namespace detail

/*
 * Generates a matrix where each row is an n-dimensional point that sums to
 * 'sum'. These points are all on the (n-1)-dimensional simplex, i.e., when the
 * points are 3-dimensional the points are on a triangle, when the points are
 * 2-dimensional they are on a line etc.  An (n-1)-dimensional simplex has n
 * corners which are the points where exactly one dimension is non-zero.
 */
UIntMatrix pointLattice(std::size_t const n, std::size_t const sum)
{
	const std::size_t point_count = detail::sumlength(n, sum);
	UIntMatrix pointMatrix(point_count, n);
	detail::pointLattice_helper(pointMatrix, 0, 0, sum);
	return pointMatrix;
}

/*
 * Sample points uniformly and uniquely from the simplex given in the matrix.
 * Corners are always included in the sampled point set (unless excplicitly
 * turned off with keep_corners set to false). The returned matrix will always
 * have n points or the same number of points as the original matrix if n is
 * smaller.
 */
template <typename Matrix, typename RngType = shark::DefaultRngType>
Matrix sampleUniformly(RngType & rng, Matrix const & matrix,
					   std::size_t const n,
					   bool const keep_corners = true)
{
	// No need to do all the below stuff if we're gonna grab it all anyway.
	if(matrix.size1() <= n)
	{
		return matrix;
	}
	Matrix sampledMatrix(n, matrix.size2());
	std::set<std::size_t> added_rows;
	// First find all the corners and add them to our set of sampled points.
	if(keep_corners)
	{
		for(std::size_t row = 0; row < matrix.size1(); ++row)
		{
			if(detail::isCorner(matrix.row_begin(row), matrix.row_end(row)))
			{
				added_rows.insert(row);
			}
		}
	}
	DiscreteUniform<RngType> uni(rng, 0, matrix.size1() - 1);
	while(added_rows.size() < n)
	{
		// If we sample an existing index it doesn't alter the set.
		added_rows.insert(uni());
	}
	std::size_t i = 0;
	for(std::size_t row_idx : added_rows)
	{
		std::copy(matrix.row_begin(row_idx), matrix.row_end(row_idx),
<<<<<<< HEAD
		          sampledMatrix.row_begin(i));
=======
				  sampledMatrix.row_begin(i));
>>>>>>> 68dd5fa4
		++i;
	}
	return sampledMatrix;
}

/*
 * Gives the least number of ticks in each dimension required to make an
<<<<<<< HEAD
 * n-dimensional simplex grid. For example, the points in a two-dimensional
=======
 * n-dimensional simplex grid.	For example, the points in a two-dimensional
>>>>>>> 68dd5fa4
 * grid -- a line -- with size n are the points (0,n-1), (1,n-2), ... (n-1,0).
 */
std::size_t bestPointSumForLattice(std::size_t const n,
								   std::size_t const target_count)
{
	if(n == 1)
	{
		return target_count;
	}
	if(n == 2)
	{
		return target_count - 1;
	}
	std::size_t cur = 0;
	std::size_t dimension_ticks_count = 0;
	const std::size_t d = n - 2;
	while(cur < target_count)
	{
		cur += static_cast<std::size_t>(
			boost::math::binomial_coefficient<double>(
				dimension_ticks_count + d, d));
		++dimension_ticks_count;
	}
	return dimension_ticks_count;
}

/*
 * Returns a set of evenly spaced n-dimensional points on the "unit simplex".
 */
RealMatrix weightLattice(std::size_t const n,
						 std::size_t const sum)
{
	return static_cast<RealMatrix>(pointLattice(n, sum)) / sum;
}

/*
 * Return a set of evenly spaced n-dimensional points on the unit sphere.
 */
RealMatrix unitVectors(std::size_t const n,
					   std::size_t const sum)
{
<<<<<<< HEAD
	return static_cast<RealMatrix>(pointLattice(n, sum)) / sum;
=======
	RealMatrix m = weightLattice(n, sum);
	const RealVector w(m.size2(), 1);
	for(std::size_t i = 0; i < m.size1(); ++i)
	{
		remora::row(m, i) /= std::sqrt(remora::inner_prod(
										   remora::row(m, i),
										   remora::row(m, i)));
	}
	return m;
>>>>>>> 68dd5fa4
}

/*
 * Computes the pairwise euclidean distance between all row vectors in the
 * matrix and returns a matrix containing, for each row vector, the indices of
 * the 'n' closest row vectors.
 */
template <typename Matrix>
UIntMatrix computeClosestNeighbourIndices(Matrix const & m,
										  std::size_t const n)
{
	const RealMatrix distances = remora::distanceSqr(m, m);
	UIntMatrix neighbourIndices(m.size1(), n);
	// For each vector we are interested in indices of the t closest vectors.
	for(std::size_t i = 0; i < m.size1(); ++i)
	{
<<<<<<< HEAD
		// Make some indices we can sort.
		std::vector<std::size_t> indices(distances.size2());
		std::iota(indices.begin(), indices.end(), 0);
		// Sort indices by the distances.
		std::sort(indices.begin(), indices.end(),
		          [&](std::size_t a, std::size_t b)
		          {
			          return distances(i, a) < distances(i, b);
		          });
=======
		const RealVector my_dists = remora::row(distances, i);
		// Make some indices we can sort.
		std::vector<std::size_t> indices(my_dists.size());
		std::iota(indices.begin(), indices.end(), 0);
		// Sort indices by the distances.
		std::sort(indices.begin(), indices.end(),
				  [&](std::size_t a, std::size_t b)
				  {
					  return my_dists[a] < my_dists[b];
				  });
>>>>>>> 68dd5fa4
		// Copy the T closest indices into B.
		std::copy_n(indices.begin(), n, neighbourIndices.row_begin(i));
	}
	return neighbourIndices;
}


} // namespace shark

#endif // SHARK_ALGORITHMS_DIRECT_SEARCH_OPERATORS_GRID<|MERGE_RESOLUTION|>--- conflicted
+++ resolved
@@ -1,13 +1,5 @@
 //===========================================================================
 /*!
-<<<<<<< HEAD
- *
- *
- * \brief       Various functions for generating n-dimensional grids.
- *
-=======
- *
->>>>>>> 68dd5fa4
  *
  * \brief   Various functions for generating n-dimensional grids
  *          (simplex-lattices).
@@ -79,11 +71,7 @@
 		for(std::size_t i = 0; i <= sum_rest; ++i)
 		{
 			const std::size_t submatrix_height = sumlength(n - 1,
-<<<<<<< HEAD
 			                                               sum_rest - i);
-=======
-														   sum_rest - i);
->>>>>>> 68dd5fa4
 			// Each first entry in submatrix contains i, and remaining columns
 			// in each row all sum to sum_rest - i.
 			for(std::size_t j = 0; j < submatrix_height; ++j)
@@ -91,11 +79,7 @@
 				pointMatrix(total_rows + rowidx + j, colidx) = i;
 			}
 			pointLattice_helper(pointMatrix, total_rows + rowidx,
-<<<<<<< HEAD
 			                    colidx + 1, sum_rest - i);
-=======
-								colidx + 1, sum_rest - i);
->>>>>>> 68dd5fa4
 			total_rows += submatrix_height;
 		}
 	}
@@ -146,8 +130,8 @@
  */
 template <typename Matrix, typename RngType = shark::DefaultRngType>
 Matrix sampleUniformly(RngType & rng, Matrix const & matrix,
-					   std::size_t const n,
-					   bool const keep_corners = true)
+                       std::size_t const n,
+                       bool const keep_corners = true)
 {
 	// No need to do all the below stuff if we're gonna grab it all anyway.
 	if(matrix.size1() <= n)
@@ -177,11 +161,7 @@
 	for(std::size_t row_idx : added_rows)
 	{
 		std::copy(matrix.row_begin(row_idx), matrix.row_end(row_idx),
-<<<<<<< HEAD
 		          sampledMatrix.row_begin(i));
-=======
-				  sampledMatrix.row_begin(i));
->>>>>>> 68dd5fa4
 		++i;
 	}
 	return sampledMatrix;
@@ -189,15 +169,11 @@
 
 /*
  * Gives the least number of ticks in each dimension required to make an
-<<<<<<< HEAD
  * n-dimensional simplex grid. For example, the points in a two-dimensional
-=======
- * n-dimensional simplex grid.	For example, the points in a two-dimensional
->>>>>>> 68dd5fa4
  * grid -- a line -- with size n are the points (0,n-1), (1,n-2), ... (n-1,0).
  */
 std::size_t bestPointSumForLattice(std::size_t const n,
-								   std::size_t const target_count)
+                                   std::size_t const target_count)
 {
 	if(n == 1)
 	{
@@ -224,7 +200,7 @@
  * Returns a set of evenly spaced n-dimensional points on the "unit simplex".
  */
 RealMatrix weightLattice(std::size_t const n,
-						 std::size_t const sum)
+                         std::size_t const sum)
 {
 	return static_cast<RealMatrix>(pointLattice(n, sum)) / sum;
 }
@@ -233,21 +209,16 @@
  * Return a set of evenly spaced n-dimensional points on the unit sphere.
  */
 RealMatrix unitVectors(std::size_t const n,
-					   std::size_t const sum)
-{
-<<<<<<< HEAD
-	return static_cast<RealMatrix>(pointLattice(n, sum)) / sum;
-=======
+                       std::size_t const sum)
+{
 	RealMatrix m = weightLattice(n, sum);
 	const RealVector w(m.size2(), 1);
 	for(std::size_t i = 0; i < m.size1(); ++i)
 	{
-		remora::row(m, i) /= std::sqrt(remora::inner_prod(
-										   remora::row(m, i),
-										   remora::row(m, i)));
+		remora::row(m, i) /= std::sqrt(remora::inner_prod(remora::row(m, i),
+		                                                  remora::row(m, i)));
 	}
 	return m;
->>>>>>> 68dd5fa4
 }
 
 /*
@@ -257,14 +228,13 @@
  */
 template <typename Matrix>
 UIntMatrix computeClosestNeighbourIndices(Matrix const & m,
-										  std::size_t const n)
+                                          std::size_t const n)
 {
 	const RealMatrix distances = remora::distanceSqr(m, m);
 	UIntMatrix neighbourIndices(m.size1(), n);
 	// For each vector we are interested in indices of the t closest vectors.
 	for(std::size_t i = 0; i < m.size1(); ++i)
 	{
-<<<<<<< HEAD
 		// Make some indices we can sort.
 		std::vector<std::size_t> indices(distances.size2());
 		std::iota(indices.begin(), indices.end(), 0);
@@ -274,18 +244,6 @@
 		          {
 			          return distances(i, a) < distances(i, b);
 		          });
-=======
-		const RealVector my_dists = remora::row(distances, i);
-		// Make some indices we can sort.
-		std::vector<std::size_t> indices(my_dists.size());
-		std::iota(indices.begin(), indices.end(), 0);
-		// Sort indices by the distances.
-		std::sort(indices.begin(), indices.end(),
-				  [&](std::size_t a, std::size_t b)
-				  {
-					  return my_dists[a] < my_dists[b];
-				  });
->>>>>>> 68dd5fa4
 		// Copy the T closest indices into B.
 		std::copy_n(indices.begin(), n, neighbourIndices.row_begin(i));
 	}

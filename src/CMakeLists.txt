--- conflicted
+++ resolved
@@ -57,11 +57,4 @@
 	    LIBRARY DESTINATION ${SHARK_INSTALL_LIB_DIR}
 	    ARCHIVE DESTINATION ${SHARK_INSTALL_LIB_DIR})
 	
-<<<<<<< HEAD
-install(TARGETS SharkVersion
-	    EXPORT SharkTargets
-	    RUNTIME DESTINATION ${SHARK_INSTALL_BIN_DIR})
-
-=======
-install(TARGETS SharkVersion RUNTIME DESTINATION ${SHARK_INSTALL_BIN_DIR})
->>>>>>> b7b33b4d
+install(TARGETS SharkVersion RUNTIME DESTINATION ${SHARK_INSTALL_BIN_DIR})